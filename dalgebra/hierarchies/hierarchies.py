--- conflicted
+++ resolved
@@ -180,7 +180,6 @@
 ### METHODS FOR COMPUTING GENERIC HIERARCHIES
 ###
 #################################################################################################
-<<<<<<< HEAD
 def __names_variables(order:int, var_name: str, *, simplify_names: bool = True) -> list[str]:
     r'''
         Method that creates a list with the names of the variables for an operator in normal form.
@@ -218,10 +217,6 @@
             ['u2']
     '''
     return [f"{var_name}{i+2}" for i in range(order-1)] if (order > 2 or (not simplify_names)) else [var_name] if order == 2 else []
-=======
-def __names_u(n:int, name_u: str) -> list[str]:
-    return [f"{name_u}{i}" for i in range(n-1)] if n > 2 else [name_u] if n == 2 else []
->>>>>>> ed89b09a
 
 @lru_cache(maxsize=64)
 def generic_normal(n: int, 
@@ -285,7 +280,6 @@
     if output_ring != None and not isinstance(output_ring, DPolynomialRing_dense):
         raise TypeError(f"[almost] The optional argument `output_ring` must be a ring of d-polynomials or ``None``")
     
-<<<<<<< HEAD
     names_u = __names_variables(n, name_var, simplify_names=simplify_names)
     output_ring = DifferentialPolynomialRing(QQ, names_u + [name_partial]) if output_ring is None else output_ring
     try:
@@ -296,14 +290,6 @@
 
 @cache_in_file
 def almost_commuting_wilson(n: int, m: int, name_u: str = "u", name_z: str = "z", equation_gens = "direct", solver ="integral"):
-=======
-    names_u = __names_u(n, name_u)
-    output_ring = DifferentialPolynomialRing(QQ, names_u + [name_z])
-    output_z = output_ring.gen('z'); output_u = [output_ring.gen(name) for name in names_u]
-    return output_z[n] + sum(output_u[i][0]*output_z[i] for i in range(n-1))
-
-def almost_commuting_schr(n: int, m: int, name_u: str = "u", name_z: str = "z", method ="diff", equations_method = "direct", to_cache=True):
->>>>>>> ed89b09a
     r'''
         Method to compute an element on Wilson's almost-commuting basis.
 
@@ -340,17 +326,10 @@
         * ``m``: the desired order for the almost-commutator.
         * ``name_u`` (optional): base name for the `u` variables that will appear in `L_n` and in the output `P_m`.
         * ``name_z`` (optional): base name for the differential variable to represent `\partial`.
-<<<<<<< HEAD
         * ``equation_gens`` (optional): method to decide how to create the differential system. Currently 
           the methods ``"direct"`` (see :func:`__almost_commuting_direct`) and ``"recursive"`` (see :func:`__almost__commuting_recursive`).
         * ``solver`` (optional): method to decide how to solve the arising differential system. Currently 
           the methods ``"integral"`` (see :func:`__almost_commuting_integral`) and ``"linear"`` (see :func:`__almost__commuting_linear`).
-=======
-        * ``method`` (optional): method to decide how to solve the arising differential system. Currently 
-          the methods ``"diff"`` (see :func:`__almost_commuting_diff`) and ``"linear"`` (see :func:`__almost__commuting_linear`).
-        * ``equations_method`` (optional): method to decide how to create the differential system. Currently 
-          the methods ``"direct"`` (see :func:`__almost_commuting_direct`) and ``"recursive"`` (see :func:`__almost__commuting_recursive`).
->>>>>>> ed89b09a
 
         OUTPUT: 
 
@@ -362,28 +341,17 @@
 
         TESTS::
 
-<<<<<<< HEAD
             sage: from dalgebra.hierarchies.hierarchies import almost_commuting_wilson
             sage: for n in range(2,3):
             ....:     for m in range(1, 10):
-            ....:         O1 = almost_commuting_wilson(n,m,method="linear", equations_method="recursive",to_cache=False)
-            ....:         O2 = almost_commuting_wilson(n,m,method="diff", equations_method="recursive",to_cache=False)
-            ....:         O3 = almost_commuting_wilson(n,m,method="linear", equations_method="direct",to_cache=False)
-            ....:         O4 = almost_commuting_wilson(n,m,method="diff", equations_method="direct",to_cache=False)
-=======
-            sage: from dalgebra.hierarchies.hierarchies import almost_commuting_schr
-            sage: for n in range(2,5):
-            ....:     for m in range(1, 10):
-            ....:         O1 = almost_commuting_schr(n,m,method="linear", equations_method="recursive",to_cache=False)
-            ....:         O2 = almost_commuting_schr(n,m,method="diff", equations_method="recursive",to_cache=False)
-            ....:         O3 = almost_commuting_schr(n,m,method="linear", equations_method="direct",to_cache=False)
-            ....:         O4 = almost_commuting_schr(n,m,method="diff", equations_method="direct",to_cache=False)
->>>>>>> ed89b09a
+            ....:         O1 = almost_commuting_wilson(n,m,solver="linear", equation_gens="recursive",to_cache=False)
+            ....:         O2 = almost_commuting_wilson(n,m,solver="diff",   equation_gens="recursive",to_cache=False)
+            ....:         O3 = almost_commuting_wilson(n,m,solver="linear", equation_gens="direct",to_cache=False)
+            ....:         O4 = almost_commuting_wilson(n,m,solver="diff",   equation_gens="direct",to_cache=False)
             ....:         assert O1 == O2, f"Error between 1 and 2 ({n=}, {m=})
             ....:         assert O1 == O3, f"Error between 1 and 3 ({n=}, {m=})
             ....:         assert O1 == O4, f"Error between 1 and 4 ({n=}, {m=})
     '''
-<<<<<<< HEAD
     if (not n in ZZ) or ZZ(n) <= 0:
         raise ValueError(f"[almost] The value {n = } must be a positive integer")
     if (not m in ZZ) or ZZ(m) <= 0:
@@ -467,100 +435,10 @@
     T = [C.coefficient(z[i]) for i in range(order_L-1)]
 
     ## Returning the full output
-=======
-    output = __file_cache(n,m,name_u,name_z) if to_cache else None
-    if not output:
-        if (not n in ZZ) or ZZ(n) <= 0:
-            raise ValueError(f"[almost] The value {n = } must be a positive integer")
-        if (not m in ZZ) or ZZ(m) <= 0:
-            raise ValueError(f"[almost] The value {m = } must be a positive integer")
-        if name_u == name_z:
-            raise ValueError(f"[almost] The names for the differential variables must be different. Given {name_u} and {name_z}")
-        
-        names_u = __names_u(n, name_u)
-        output_ring = DifferentialPolynomialRing(QQ, names_u + [name_z])
-        output_z = output_ring.gen('z'); output_u = [output_ring.gen(name) for name in names_u]
-        
-        if n == 1: # special case where `L = \partial`
-            ## Clearly, `\partial^n` and `\partial^m` always commute for all `n` and `m`
-            ## Then, the `P_m = \partial^m`.
-            output_ring = DifferentialPolynomialRing(QQ, [name_z]); z = output_ring.gens()[0]
-            return (z[m], tuple())
-        elif m == 1: # special case where we do not care about the for computing `P_1`
-            z = output_z; u = output_u
-            P = z[1]
-            C = -sum(u[i][0]*z[i] for i in range(n-1)); T = tuple([C.coefficient(z[i]) for i in range(C.order(z)+1)])
-            return (P, T)
-        elif m%n == 0: # special case: the order of the required almost-commutator is divisible by order of base operator
-            ## Since `L_n` always commute with itself, so it does `L_n^k` for any `k`. 
-            z = output_z; u = output_u
-            Ln = output_z[n] + sum(u[i][0]*z[i] for i in range(n-1))
-            Pm = reduce(lambda p, q: p(dic={z:q}), (m//n)*[Ln])
-            output = (Pm, tuple((n-1)*[output_ring.zero()]))
-        else: # generic case, there are some computations to be done
-            name_p = "p" if not "p" in [name_u, name_z] else "q" if not "q" in [name_u, name_z] else "r"
-            equations_method = __almost_commuting_direct if equations_method == "direct" else __almost_commuting_recursive if equations_method == "recursive" else method
-            method = __almost_commuting_diff if method == "diff" else __almost_commuting_linear if method == "linear" else method
-            ## building the operators `L_n` and `P_m`
-            R, equations, T = equations_method(output_ring, n, m, name_p, name_u, name_z)
-            u = [R.gen(name) for name in names_u]
-            p = [R.gen(f"{name_p}{m-i}") for i in range(m-1)] # sortened by weight
-
-            ## solving the system of equations in the new variables
-            solve_p = method(R, equations, u, p)
-            Pm = output_z[m] + sum(output_ring(solve_p[v]) * output_z[m-i-2] for i, v in enumerate(p))
-            T = tuple([output_ring(el(dic=solve_p)) for el in T])
-
-            output = (Pm,T)
-        
-        if to_cache: __save_file_cache(n,m,name_u,name_z, output)
-    return output
-
-def __file_cache(n,m,name_u,name_z):
-    from os.path import exists, dirname, join
-    import pickle
-    FILE_DIR = dirname(__file__) if __name__ != "__main__" else "./"
-
-    file = join(FILE_DIR, f"{n}_{m}_{name_u}_{name_z}.dmp")
-    if exists(file):
-        try:
-            with open(file, "rb") as file:
-                output = pickle.load(file)
-            return output
-        except Exception as e:
-            logger.debug(f"[file_cache] Error while loading: {e}")
-    return False
-
-def __save_file_cache(n,m,name_u,name_z,output):
-    from os.path import dirname, join
-    import pickle
-    FILE_DIR = dirname(__file__) if __name__ != "__main__" else "./"
-    with open(join(FILE_DIR, f"{n}_{m}_{name_u}_{name_z}.dmp"), "wb") as file:
-        pickle.dump(output, file)
-
-def __almost_commuting_direct(parent: DPolynomialRing_dense, order_L: int, order_P: int, name_p: str, name_u: str, name_z: str) -> tuple[DPolynomialRing_dense, list[DPolynomial], list[DPolynomial]]:
-    names_p = [f"{name_p}{i}" for i in range(2,order_P+1)]
-
-    R = parent.append_variables(*names_p)
-    z = R.gen(name_z); u = [R.gen(name) for name in __names_u(order_L, name_u)]; p = [R.gen(name) for name in names_p]
-    Ln = z[order_L] + sum(u[i][0]*z[i] for i in range(order_L-1))
-    logger.debug(f"[AC-get_equ-direct] Operator L_{order_L}: {Ln}")
-    Pm = z[order_P] + sum(p[order_P-2-i][0]*z[i] for i in range(order_P-1))
-    logger.debug(f"[AC-get_equ-direct] Operator P_{order_P}: {Pm}")
-
-    ## building the commutator
-    C = Ln(dic={z:Pm}) - Pm(dic={z:Ln})
-
-    ## getting equations for almost-commutation and the remaining with 
-    equations = [C.coefficient(z[i]) for i in range(order_L-1, C.order(z)+1)]
-    T = [C.coefficient(z[i]) for i in range(order_L-1)]
-
->>>>>>> ed89b09a
     return R, equations, T
 
 @lru_cache(maxsize=128)
 def __almost_commuting_recursive(parent: DPolynomialRing_dense, order_L: int, order_P: int, name_p: str, name_u: str, name_z: str) -> tuple[DPolynomialRing_dense, list[DPolynomial], list[DPolynomial]]:
-<<<<<<< HEAD
     r'''
         Recursive method to compute the equations to solve for Wilson's almost commuting basis.
 
@@ -593,11 +471,6 @@
     if order_P == 1:
         logger.debug(f"[AC-get_equ-recur] Reached base case with {order_P=}. Returning simple answer.")
         return parent, [], [-parent.gen(name)[1] for name in reversed(__names_variables(order_L, name_u))]
-=======
-    if order_P == 1:
-        logger.debug(f"[AC-get_equ-recur] Reached base case with {order_P=}. Returning simple answer.")
-        return parent, [], [-parent.gen(name)[1] for name in __names_u(order_L, name_u)]
->>>>>>> ed89b09a
     else:
         logger.debug(f"[AC-get_equ-recur] Computing equation for {order_L=} and {order_P=}")
         logger.debug(f"[AC-get_equ-recur] Recursive call to order_P={order_P-1}")
@@ -605,7 +478,6 @@
         E = T + E # mixing into one to fit format of recursion
 
         ## Getting the final ring
-<<<<<<< HEAD
         R = R.append_variables(f"{name_p}{order_P}") # we add the last variable ("p_m") into `R` 
         u = list(reversed([R.gen(name) for name in __names_variables(order_L, name_u)]))+ [[R.zero(), R.zero()], [R.one()]] # u[i] := coeff(L, z[i])
         p = [R.one(), R.zero()] + [R.gen(f"{name_p}{i}") for i in range(2, order_P+1)] # p[i] := p_i (i.e. the coefficient of weight `i`)
@@ -617,19 +489,6 @@
 
         ## Starting from the recursive part
         logger.debug(f"[AC-get_equ-recur] Creating the recursive part of the output ([L, P_{m}]D)")
-=======
-        R = R.append_variables(f"{name_p}{order_P}")
-        u = [R.gen(name) for name in __names_u(order_L, name_u)] + [[R.zero(), R.zero()], [R.one()]]
-        p = [R.one(), R.zero()] + [R.gen(f"{name_p}{i}") for i in range(2, order_P+1)]
-        assert len(u) == order_L + 1; assert len(p) == order_P + 1
-        ## Casting old things to the enw ring
-        E = [R(el) for el in E]
-
-        n = order_L; m = order_P-1 # for simplicity in the next formulas
-
-        ## Starting from the recursive part
-        logger.debug(f"[AC-get_equ-recur] Creating the recursive part of the output ([L, P_{m}]d)")
->>>>>>> ed89b09a
         output = [R.zero()] + E + [R.zero() for _ in range(order_L+order_P-3-len(E))]
         assert len(output) == order_L + order_P - 2
 
@@ -654,11 +513,7 @@
 
         return R, output[n-1:], output[:n-1]
 
-<<<<<<< HEAD
 def __almost_commuting_integral(parent: DPolynomialRing_dense, equations: list[DPolynomial], _: list[DPolynomialGen], p: list[DPolynomialGen]) -> dict[DPolynomialGen, DPolynomial]:
-=======
-def __almost_commuting_diff(parent: DPolynomialRing_dense, equations: list[DPolynomial], _: list[DPolynomialGen], p: list[DPolynomialGen]) -> dict[DPolynomialGen, DPolynomial]:
->>>>>>> ed89b09a
     r'''
         Integration method to solve the equations for obtaining Wilson's almost commuting basis.
 
@@ -680,7 +535,6 @@
     return S.solve_linear()
 
 def __almost_commuting_linear(parent: DPolynomialRing_dense, equations: list[DPolynomial], u: list[DPolynomialGen], p: list[DPolynomialGen]) -> dict[DPolynomialGen, DPolynomial]:
-<<<<<<< HEAD
     r'''
         Method that solves the system for almost-commutation using a linear approach
 
@@ -731,49 +585,6 @@
     ansatz_evaluated = {gen: sum(sols[coeff]*R(mon) for (mon, coeff) in zip(hom_monoms[gen], ansatz_variables[gen])) for gen in p}
 
     return ansatz_evaluated
-=======
-        r'''
-            Method that solves the system for almost-commutation using a linear approach
-
-            This method exploits the homogeneous structure that the coefficient must have in order to 
-            solve the system of almost-commutation.
-
-            This method assumes the variables `u` and `p` are given in appropriate order. This means that if we think of the generic
-            operators `L_n = \partial^n + u_{n-2}\partial^{n-2} +  ... + u_0` and `P_m = \partial^m + p_{2}\partial^{m-2} + ... + p_m`
-            then we have ``u[i] = u_i`` and ``p[i] = p_{m-i}``, i.e., the lists are given in descendent weight.
-        '''
-        n = len(u) + 1; m = len(p) + 1
-        # Creating the Weight function
-        w = parent.weight_func({u[i]: n-i for i in range(n-1)}, [1])
-
-        # Creating the homogeneous monomials and the names for the ansatz variables
-        hom_monoms = {p[i] : w.homogeneous_monomials(m-i) for i in range(m-1)}
-        ansatz_variables = {p[i]: [f"c_{i}_{j}" for j in range(len(hom_monoms[p[i]]))] for i in range(m-1)}
-
-        # Creating the new base ring with all new constants
-        base_C = DifferentialRing(PolynomialRing(QQ, sum([name for name in ansatz_variables.values()],[])), lambda _ : 0)
-        ansatz_variables = {p[i]: [base_C(el) for el in ansatz_variables[p[i]]] for i in range(m-1)}
-        cs = base_C.wrapped.gens()
-
-        ## Adapting the DPolynomialRing
-        R = parent.change_ring(base_C)
-        to_plug = {R.gen(gen.variable_name()) : sum(coeff*R(mon) for (mon,coeff) in zip(hom_monoms[gen], ansatz_variables[gen])) for gen in p}
-
-        ## Creating the new equations
-        equations = [R(equ)(dic=to_plug) for equ in equations] 
-        new_equations = sum([[base_C(coeff).wrapped for coeff in equ.coefficients()] for equ in equations],[])
-
-        if len(cs) == 1:
-            A = matrix([[equ.lc() for _ in cs] for equ in new_equations])
-        else: # multivariate polynomials are the base structure
-            A = matrix([[equ.coefficient(v) for v in cs] for equ in new_equations])
-        b = vector([equ.constant_coefficient() for equ in new_equations])
-        sols = A.solve_right(-b)
-        sols = {c : sol for (c, sol) in zip (cs, sols)}
-        ansatz_evaluated = {gen: sum(sols[coeff]*R(mon) for (mon, coeff) in zip(hom_monoms[gen], ansatz_variables[gen])) for gen in p}
-
-        return ansatz_evaluated
->>>>>>> ed89b09a
 
 #################################################################################################
 ###
